var Runway=Fiber.extend(function(base) {
  return {
    init: function(options) {
      if(!options) options={};

      this.position     = [0, 0];
      this.name         = [null, null];
      this.name_offset  = [[0, 0], [0, 0]];
      this.length       = 1;
      this.glideslope   = [radians(3), radians(3)];
      this.angle        = 0;
      this.ils          = [false, false];
      this.ils_distance = [null, null];
      this.delay        = [2, 2];

      this.waiting      = [[], []];

      this.parse(options);

    },
    addQueue: function(aircraft, end) {
      end = this.getEnd(end);
      this.waiting[end].push(aircraft);
    },
    removeQueue: function(aircraft, end) {
      end = this.getEnd(end);
      if(this.waiting[end][0] == aircraft) {
        this.waiting[end].shift(aircraft);
        if(this.waiting[end].length >= 1) {
          this.waiting[end][0].moveForward();
        }
        return true;
      }
      return false;
    },
    isWaiting: function(aircraft, end) {
      end = this.getEnd(end);
      return this.waiting[end].indexOf(aircraft);
    },
    taxiDelay: function(aircraft, end) {
      end = this.getEnd(end);
      return this.delay[end] + Math.random() * 3;
    },
    getOffset: function(position, end, length) {
      end = this.getEnd(end);
      position = [position[0], position[1]];

      position[0] -= this.position[0];
      position[1] -= this.position[1];

      var offset = [0, 0];
      offset[0]  = (-cos(this.angle) * position[0]) + (sin(this.angle) * position[1]);
      offset[1]  = ( sin(this.angle) * position[0]) + (cos(this.angle) * position[1]);
//      offset[1] *= -1;

      if(end == 0) {
        offset[0] *= -1;
        offset[1] *= -1;
      }

      if(length) {
        offset[1] -= this.length / 2;
      }
      return offset;

    },
    getAngle: function(end) {
      end = this.getEnd(end);
      if(end == 0) return this.angle + Math.PI;
      return this.angle;
    },
    getILS: function(end) {
      end = this.getEnd(end);
      if(end == 0) return this.ils[0];
      return this.ils[1];
    },
    getILSDistance: function(end) {
      end = this.getEnd(end);
      if(end == 0) return this.ils_distance[0];
      return this.ils_distance[1];
    },
    getGlideslopeAltitude: function(distance, end, glideslope) {
      end = this.getEnd(end);
      if(!glideslope) glideslope = this.glideslope[end];
      glideslope = abs(glideslope);
      distance = Math.max(0, distance);
      var rise = tan(glideslope);
      return rise * distance * 3280;
    },
    getEnd: function(name) {
      if(typeof name == typeof 0) return name;
      if(typeof name == typeof "") {
        if(this.name[0].toLowerCase() == name.toLowerCase()) return 0;
        if(this.name[1].toLowerCase() == name.toLowerCase()) return 1;
      }
      return 0;
    },
    getPosition: function(end) {
      end = this.getEnd(end);
      var offset = [this.position[0], this.position[1]];
      if(end == 0) {
        offset[0] -= sin(this.angle) * (this.length / 2);
        offset[1] -= cos(this.angle) * (this.length / 2);
      } else {
        offset[0] += sin(this.angle) * (this.length / 2);
        offset[1] += cos(this.angle) * (this.length / 2);
      }
      return offset;
    },
    parse: function(data) {
      
      if(data.position) {
        var coord = new Position(data.position, data.reference_position, data.magnetic_north);
        this.position = coord.position;
      } else if(data.end) {
        var coord_start = new Position(data.end[0], data.reference_position, data.magnetic_north);
        var coord_end   = new Position(data.end[1], data.reference_position, data.magnetic_north);
        this.position   = [average(coord_start.x, coord_end.x), average(coord_start.y, coord_end.y)];
        this.length     = coord_start.distanceTo(coord_end);
        this.angle      = Math.atan2(coord_start.x - coord_end.x, coord_start.y - coord_end.y);
        console.log(this.angle, this.length);
      }

      if(data.name) this.name = data.name;
      if(data.name_offset) this.name_offset = data.name_offset;

      if(data.length) this.length = data.length;
      if(data.angle) this.angle   = radians(data.angle);

      if(data.glideslope) this.glideslope = [radians(data.glideslope[0]), radians(data.glideslope[1])];

      if(data.ils) this.ils = data.ils;

      if(data.ils_distance) this.ils_distance = data.ils_distance;

      if(data.delay) this.delay = data.delay;
    },
  };
});

var Airport=Fiber.extend(function() {
  return {
    init: function(options) {
      if(!options) options={};

      this.name     = null;
      this.icao     = null;
      this.radio    = null;

      this.level    = null;

      this.runways  = [];

      this.runway   = null;

      this.fixes    = {};

      this.timeout  = {
        runway: null,
        departure: null
      };

      this.departures = {
        airlines: [],
        frequency: 1
      };
      this.arrivals   = [];

      this.wind     = {
        speed: 10,
        angle: 0
      };

      this.ctr_radius  = 80;

      this.parse(options);
      if(options.url) {
        this.load(options.url);
      }

    },
    getWind: function() {
      var wind = clone(this.wind);
      var s = 1;
      var angle_factor = Math.sin((s + game_time()) * 0.5) + Math.sin((s + game_time()) * 2);
      var s = 100;
      var speed_factor = Math.sin((s + game_time()) * 0.5) + Math.sin((s + game_time()) * 2);
      wind.angle += crange(-1, angle_factor, 1, radians(-4), radians(4));
      wind.speed *= crange(-1, speed_factor, 1, 0.9, 1.05);
      return wind;
    },
    parse: function(data) {
      if(data.position) this.position = new Position(data.position);
      if(data.magnetic_north) this.magnetic_north = radians(data.magnetic_north);
      if(!this.magnetic_north) this.magnetic_north = 0;
      if(data.name) this.name   = data.name;
      if(data.icao) this.icao   = data.icao;
      if(data.radio) this.radio = data.radio;
      if(data.ctr_radius) this.ctr_radius = data.ctr_radius;
      if(data.level) this.level = data.level;

      if(data.runways) {
        for(var i=0;i<data.runways.length;i++) {
          data.runways[i].reference_position = this.position;
          data.runways[i].magnetic_north = this.magnetic_north;
          this.runways.push(new Runway(data.runways[i]));
        }
      }

      if(data.fixes) {
        for(var i in data.fixes) {
<<<<<<< HEAD
          var coord = new Position(data.fixes[i],
                                   this.position,
                                   this.magnetic_north);
          this.fixes[i] = coord.position;
=======
          var coord = new Position(data.fixes[i], this.position);
          this.fixes[i.toUpperCase()] = coord.position;
>>>>>>> 21325b5c
        }
      }

      if(data.wind) {
        this.wind = data.wind;
        this.wind.angle = radians(this.wind.angle);
      }

      if(data.departures) {
        this.departures = data.departures;
        this.departures.frequency[0] *= 60;
        this.departures.frequency[1] *= 60;
      }

      if(data.arrivals) {
        for(var i=0;i<data.arrivals.length;i++) {
          var arrival = data.arrivals[i];
          if(!arrival.heading) arrival.heading = (arrival.radial + 180) % 360;
          arrival.heading       = radians(arrival.heading);
          arrival.radial        = radians(arrival.radial);
          arrival.frequency[0] *= 60;
          arrival.frequency[1] *= 60;

          if(typeof arrival.altitude == typeof 0)
            arrival.altitude = [arrival.altitude, arrival.altitude];

          this.arrivals.push(arrival);
        }
      }

    },
    set: function() {
      this.start = game_time();
      this.updateRunway();
      this.addAircraft();
    },
    unset: function() {
      for(var i=0;i<this.arrivals.length;i++) {
        if(this.arrivals[i].timeout)
          game_clear_timeout(this.arrivals[i].timeout);
      }
      if(this.timeout.departure) game_clear_timeout(this.timeout.departure);
      if(this.timeout.runway) game_clear_timeout(this.timeout.runway);
    },
    addAircraft: function() {
      if(this.departures) {
        var r = crange(0, Math.random(), 1, 1, 2);
        if(Math.random() > 0.9)
          r = crange(0, Math.random(), 1, 1, 6);
        for(var i=0;i<r;i++) {
          this.timeout.departure = game_timeout(this.addAircraftDeparture, Math.random() * 0.1, this, false);
        }
        this.addAircraftDeparture(true);
      }

      if(this.arrivals) {
        for(var i=0;i<this.arrivals.length;i++) {
          var arrival = this.arrivals[i];

          var delay = crange(0, Math.random(), 1, arrival.frequency[0], arrival.frequency[1]);
          if(Math.random() > 0.3) {
            delay = Math.random() * 0.1;
            game_timeout(this.addAircraftArrival, delay, this, [arrival, null, false]);
          }
          this.arrivals[i].timeout = game_timeout(this.addAircraftArrival, delay, this, [arrival, crange(0, Math.random(), 1, 0.5, 0.8), true]);
        }
      }

    },
    addAircraftDeparture: function(timeout) {
      if(timeout == undefined) timeout=false;
      var message = true;
      if(game_time() - this.start < 2) message = false;
      aircraft_new({
        category:  "departure",
        airline:   choose_weight(this.departures.airlines),
        message:   message
      });
      if(timeout)
        this.timeout.departure = game_timeout(this.addAircraftDeparture, crange(0, Math.random(), 1, this.departures.frequency[0] / prop.game.frequency, this.departures.frequency[1] / prop.game.frequency), this, true);
    },
    addAircraftArrival: function(args) {
      var arrival = args[0];
      var offset  = args[1];
      var timeout = args[2] > 0.5;
      if(timeout == undefined) timeout=false;
      if(!offset) offset = 1;

      // Set heading within 15 degrees of specified
      var wobble   = radians(15);
      var radial   = arrival.radial + random(-wobble, wobble);

      // Set location 2-18km inside of the radar coverage line
      var distance = (2*this.ctr_radius - 18) * offset + random(16);
      var position = [0, 0];
      position[0] += sin(radial) * distance;
      position[1] += cos(radial) * distance;

      var altitude = random(arrival.altitude[0] / 1000,
                            arrival.altitude[1] / 1000);
      altitude     = round(altitude * 2) * 500;

      var message = true;
      if(game_time() - this.start < 2) message = false;

      aircraft_new({
        category:  "arrival",
        position:  position,
        heading:   arrival.heading,
        altitude:  altitude,
        airline:   choose_weight(arrival.airlines),
        message:   message
      });

      if(timeout)
        arrival.timeout = game_timeout(this.addAircraftArrival, crange(0, Math.random(), 1, arrival.frequency[0] / prop.game.frequency, arrival.frequency[1] / prop.game.frequency), this, [arrival, null, true]);
    },
    updateRunway: function() {
      if(!length) length = 0;
      var wind = this.getWind();
      var headwind = {};
      function ra(n) {
        var deviation = radians(10);
        return n + crange(0, Math.random(), 1, -deviation, deviation);
      }
      for(var i=0;i<this.runways.length;i++) {
        var runway = this.runways[i];
        headwind[runway.name[0]] =  Math.cos(runway.angle - ra(wind.angle)) * wind.speed;
        headwind[runway.name[1]] = -Math.cos(runway.angle - ra(wind.angle)) * wind.speed;
      }
      var best_runway = "";
      var best_runway_headwind = -Infinity;
      for(var i in headwind) {
        if(headwind[i] > best_runway_headwind && this.getRunway(i).length > length) {
          best_runway = i;
          best_runway_headwind = headwind[i];
        }
      }
      this.runway = best_runway;
      this.timeout.runway = game_timeout(this.updateRunway, Math.random() * 30, this);
    },
    selectRunway: function(length) {
      return this.runway;
    },
    load: function(url) {
      this.content = new Content({
        type: "json",
        url: url,
        that: this,
        callback: function(status, data) {
          if(status == "ok") {
            try {
              log('Parsing data');
              this.parse(data);
            }
            catch (e) {
              log(e.message);
            }
          }
        }
      });
    },
    getFix: function(name) {
      if(!name) return null;
      return this.fixes[name.toUpperCase()] || null;
    },
    getRunway: function(name) {
      if(!name) return null;
      name = name.toLowerCase();
      for(var i=0;i<this.runways.length;i++) {
        if(this.runways[i].name[0].toLowerCase() == name) return this.runways[i];
        if(this.runways[i].name[1].toLowerCase() == name) return this.runways[i];
      }
      return null;
    }
  };
});

function airport_init_pre() {
  prop.airport = {};
  prop.airport.airports = {};
  prop.airport.current  = null;
}

function airport_init() {
  // Add your airports here

  // DEBUG AIRPORTS
  airport_load("kdbg");
  airport_load("ksra");

  // K*
  airport_load("ksfo");
  airport_load("kmsp");
  airport_load("kjfk");
  // airport_load("klax");
//  airport_load("ksna");

  airport_load("ebbr");
  airport_load("eddh");
  airport_load("eham");

//  BRAZIL AIRPORTS
  airport_load("sbgr");
  airport_load("sbgl");

//  RUSSIA AIRPORTS
  airport_load("uudd");
}

function airport_ready() {
  if(!('atc-last-airport' in localStorage) || !(localStorage['atc-last-airport'] in prop.airport.airports)) airport_set('kdbg');
  else airport_set();
}

function airport_load(icao) {
  icao = icao.toLowerCase();
  if(icao in prop.airport.airports) {
    console.log(icao + ": already loaded");
    return;
  }
  var airport=new Airport({icao: icao, url: "assets/airports/"+icao+".json"});
  airport_add(airport);
  return airport;
}

function airport_add(airport) {
  prop.airport.airports[airport.icao.toLowerCase()] = airport;
}

function airport_set(icao) {
  if(!icao) {
    if(!('atc-last-airport' in localStorage)) return;
    else icao = localStorage['atc-last-airport'];
  }
  icao = icao.toLowerCase();

  localStorage['atc-last-airport'] = icao;
  if(!(icao in prop.airport.airports)) {
    console.log(icao + ": no such airport");
    return;
  }
  if(prop.airport.current) {
    prop.airport.current.unset();
    aircraft_remove_all();
  }
  prop.airport.current = prop.airport.airports[icao];
  prop.airport.current.set();

  $('#airport').text(prop.airport.current.icao.toUpperCase());
  $('#airport').attr("title", prop.airport.current.name);

  prop.canvas.dirty = true;
}

function airport_get(icao) {
  if(!icao) return prop.airport.current;
  return prop.airport.airports[icao.toLowerCase()];
}<|MERGE_RESOLUTION|>--- conflicted
+++ resolved
@@ -209,15 +209,10 @@
 
       if(data.fixes) {
         for(var i in data.fixes) {
-<<<<<<< HEAD
           var coord = new Position(data.fixes[i],
                                    this.position,
                                    this.magnetic_north);
-          this.fixes[i] = coord.position;
-=======
-          var coord = new Position(data.fixes[i], this.position);
           this.fixes[i.toUpperCase()] = coord.position;
->>>>>>> 21325b5c
         }
       }
 
