## 5.2.0 (June 1, 2017)
---
### Features
- Add capability for vectors in route strings [#310](https://github.com/openscope/openscope/issues/310)
- Adds more context to the Model classes by adding an optional input paramater [#138](https://github.com/openscope/openscope/issues/138)
- Adds object helper class for object validation  [#191](https://github.com/openscope/openscope/issues/191)
- Add capability for fly-over fixes in route strings [#19](https://github.com/openscope/openscope/issues/19)
- Adds squawk/sq command [#372](https://github.com/openscope/openscope/issues/372)
- Adds `EventBus` and `EventModel` [#457](https://github.com/openscope/openscope/issues/457)
- Adds `RunwayCollection` and `RunwayRelationshipModel` and moves some runway logic to live in these new classes [#93](https://github.com/openscope/openscope/issues/93)
    - Abstracts headwind/crosswind calculations to RunwayModel [#312](https://github.com/openscope/openscope/issues/312)
    - Removes circular reference in AirportModel.runway.airportModel [#58](https://github.com/openscope/openscope/issues/58)
- Updates `SpawnPatternModel` to use the `AirportModel.arrivalRunway` property when gathering waypoint models needed to calculate initial aircraft heading [#469](https://github.com/openscope/openscope/issues/469)
- Adds support for suffixes in SID and STAR procedures [#33](https://github.com/openscope/openscope/issues/33)
- Adds game option to include/hide WIP airports in the airport list [#476](https://github.com/openscope/openscope/issues/476)
- Adds `StripViewController`, `StripViewCollection`, and `StripViewModel` classes [#285](https://github.com/openscope/openscope/issues/285)
    - Removes progress strip logic from the `AircraftModel`
    - Completely reworks CSS for `StripViewList`
<<<<<<< HEAD
- Adds `.isGroundedFlightPhase()` and implements this helper in `.buildWaypointModelsForProcedure()` [#491](https://github.com/openscope/openscope/issues/491)
    - This allows for waypointModels to be build from the correct collection based on `flightPhase`


=======
- Updates `AircraftModel.onAirspaceExit()` to look only at the `mcp.headingMode` value [#477](https://github.com/openscope/openscope/issues/477)
>>>>>>> f784cf94








### Bugfixes
- Fixes coordinate letter issue at SBGL [#385](https://github.com/openscope/openscope/issues/385)
- Prevent NaNs being passed on if invalid altitude is given [#424](https://github.com/openscope/openscope/issues/424)
- Removes fix command from tutorial and replaces it with infomation on 'route', 'Say Route', and 'Proceed Direct' [#356](https://github.com/openscope/openscope/issues/356)
- Fixes coordinate letter issues at RJBB, OSDI, OTHH [#325](https://github.com/openscope/openscope/issues/325)
- Removes KBOS fixes from EKCH [#448](https://github.com/openscope/openscope/issues/448)
- Runway, wind and spawnPattern changes to allow EGNM to operate [#492](https://github.com/openscope/openscope/issues/492)




## 5.1.1 (May 12, 2017)
---
### Hotfix
- Fixes or removes from load list all airports that fail to load [#458](https://github.com/openscope/openscope/issues/458)


## 5.1.0 (May 1, 2017)
---
### Features
- adds [deployment-checklist](tools/documentation/deployment-checklist.md) document [#316](https://github.com/openscope/openscope/issues/316)
- Updates the airport-format.md file [#184](https://github.com/openscope/openscope/issues/184)
- allow for specification of airport's default arrival and departure runway [#374](https://github.com/openscope/openscope/issues/374)
- adds [airport-file-standards](tools/documentation/deployment-checklist.md) document [#367](https://github.com/openscope/openscope/issues/367)

### Bugfixes
- Adds additional check for `undefined` in `CommandParser` when adding args to a `CommandModel` [#364](https://github.com/openscope/openscope/issues/364)
- Deprecates and removes `AircraftController._setDestinationFromRouteOrProcedure()` as it was implemented to maintain a previous api which is no longer used [#370](https://github.com/openscope/openscope/issues/370)
- Ensure the verbal and text instructions/readbacks state the correct directionality [#188](https://github.com/openscope/openscope/issues/188)
- Updates Pilot.applyDepartureProcedure() to use RunwayModel correctly [#396](https://github.com/openscope/openscope/issues/396)
- Updates `fms.getDestinationName()` to return the `fixName` when `currentLeg` is not a procedure [#399](https://github.com/openscope/openscope/issues/399)
- Fix wrong PTL length and set to 1 minute [#394](https://github.com/openscope/openscope/issues/394)
- Fixes broken link in [airport-format](tools/documentation/airport-format.md) [#404](https://github.com/openscope/openscope/issues/404)
- Fix datablock speed to show GS, not IAS [#395](https://github.com/openscope/openscope/issues/395)
- Ensure red response is given to `rr FIXXA..FIXXB` [#408](https://github.com/openscope/openscope/issues/408)
- Fix strip update crash for arrivals on vectors [#410](https://github.com/openscope/openscope/issues/410)


## 5.0.1 (April 24, 2017)
---
### Hotfix
- Updates `AircraftStripView` to display departure procedures with the correct `NAME.EXIT` shape [#359](https://github.com/openscope/openscope/issues/359)


## 5.0.0 (April 21, 2017)
---
### Major
- Refactors FMS [#139](https://github.com/openscope/openscope/issues/139)
    - This represents a ground-up, from scratch, re-build of the flight management system with new classes: `Fms`, `LegModel`, and `WaypointModel`
    - Introduces the `ModeController` that completely separates Altitude, Heading and Speed settings from the FMS and allowing the FMS to be in charge of the flight plan and any fixRestrictions defined for a given route
    - Adds `Pilot` class that acts as a coordinator layer between the `AircraftCommander`, `AircraftInstanceModel`, `ModeController`, and `Fms`
    - Completely reworks how `Aircraft.target` is calculated
    - Introduces the concept of `flightPhase`, and begins integrating that property in lieu of category (arrival/departure)
    - Adds ability to define hold waypoints with a symbol `@`
    - Splits `PositionModel` into two new classes; `StaticPositionModel` and `DynamicPositionModel`
    - Work on this issue also resolves or invalidates previously recorded issues:
        - `aircraftInstanceModel.fms` has a circular dependency with `aircraftInstanceModel.fms.my_aircraft.fms` [#57](https://github.com/openscope/openscope/issues/57)
        - Using STAR command to change aircraft's assigned STAR throws errors [#73](https://github.com/openscope/openscope/issues/73)
        - Abstract current waypoint altitude and speed setting [#77](https://github.com/openscope/openscope/issues/77)
        - Add Leg to modelSourcePool [#78](https://github.com/openscope/openscope/issues/78)
        - Refactor fms param out of Leg [#79](https://github.com/openscope/openscope/issues/79)
        - Extend RouteModel, or add new layer, to handle compound routes [#81](https://github.com/openscope/openscope/issues/81)
        - Rerouting aircraft causes it to climb to unassigned altitude [#86](https://github.com/openscope/openscope/issues/86)
        - deprecate `aircraft.eid` [#87](https://github.com/openscope/openscope/issues/87)
        - Implied holding in route strings [#114](https://github.com/openscope/openscope/issues/114)
        - Rerouting uncleared aircraft onto SID fails [#122](https://github.com/openscope/openscope/issues/122)
        - Using "fix" command yields legs with lower case route [#123](https://github.com/openscope/openscope/issues/123)
        - Create getter in `AircraftInstanceModel` to get the current runway [#129](https://github.com/openscope/openscope/issues/129)
        - create RouteBuilder class and smooth out RouteModel [#144](https://github.com/openscope/openscope/issues/144)
        - `fix` command with multiple arguments skips to last fix [#153](https://github.com/openscope/openscope/issues/153)
        - Add `.hasFix()` method to FixCollection [#158](https://github.com/openscope/openscope/issues/158)
        - Route amendments will stop altitude changes [#197](https://github.com/openscope/openscope/issues/197)
        - `StaticPositionModel` and enforcing use of Positions where appropriate [#287](https://github.com/openscope/openscope/issues/287)

### Features
- Enumerate magic number in RunwayModel [#269](https://github.com/openscope/openscope/issues/269)
- Replaced old `terrain.svg` file with own work [#281](https://github.com/openscope/openscope/issues/281)


### Bugfixes
- Standardized indentation in all json files [#256](https://github.com/openscope/openscope/issues/256)
    - followed up and corrected 2 mistakenly cleared out aircraft files [#259](https://github.com/openscope/openscope/issues/259)
- Fixes Firefox compatibility issue by changing ajax to getJSON  [#263](https://github.com/openscope/openscope/issues/259)
- Fixes bug with departures at SAME [#303](https://github.com/openscope/openscope/issues/303)
- Fixes coordinates for PAM at EHAM [#321](https://github.com/openscope/openscope/issues/321)
- Ensure aircraft reach their targeted speed [#340](https://github.com/openscope/openscope/issues/340)
- Fixes last-second go-arounds by landing aircraft [#342](https://github.com/openscope/openscope/issues/342)
- Ensure aircraft follow glideslope [#346](https://github.com/openscope/openscope/issues/346)
- Fix mispronunciation of grouped numbers '820' as 'eight-twenty-zero' [#338](https://github.com/openscope/openscope/issues/338)


## 4.1.2 (February 20, 2017)
---
### Hotfix
- Updates `static.json` to not use ssl [#252](https://github.com/openscope/openscope/issues/252)


## 4.1.1 (February 20, 2017)
---
### Hotfix
- Restores spawning of GA aircraft at EDDT [#249](https://github.com/openscope/openscope/issues/249)


## 4.1.0 (February 20, 2017)
---
### Major
- Removes GitHub Pages specific files and moves hosting out of GitHub Pages. [#154](https://github.com/openscope/openscope/issues/154)
- Updates build process to: [#230](https://github.com/openscope/openscope/issues/230)
    - minify css and javascript and output to `public` directory
    - minify airport json/geojson files and output to `public` directory
    - combine aircraft and airline json files into `aircraft.json` and `airline.json` and output them to the `public` directory
    - copy static assets (fonts and images) to `public` directory
    - introduce [Handlebars](https://www.npmjs.com/package/handlebars-layouts) templates and create `buildMarkup` build process
    - point the local server to the `public` directory`

### Features
- Makes sure the output for sid and star commands are always uppercase. [#109](https://github.com/openscope/openscope/issues/109)
- Marks all airports as works in progress [#179](https://github.com/openscope/openscope/issues/179)
- Changes deployment server from Express to Nginx [#166](https://github.com/openscope/openscope/issues/166)
- Adds javascript minification to build process [#163](https://github.com/openscope/openscope/issues/163)
    - adds copy task to public directory
    - translates `json_assembler.rb` to `jsonAssembler.js` and adds it to the build process.
- Corrects `icao` of the Boeing 767-400 and also updates the information to Eurocontrol data [#222](https://github.com/openscope/openscope/issues/222)
- Updates `app.json` to use correct buildpacks [#224](https://github.com/openscope/openscope/issues/224)
- Overhauls Munich - updates Munich to AIRAC 1702, adds STARs, and adds a realistic traffic flow. [#104](https://github.com/openscope/openscope/issues/104)
- Adds Tokyo Narita International Airport as per AIRAC 1702 [#103](https://github.com/openscope/openscope/pull/202)
- Fixes an instance of two runways called "34R" in Shanghai Pudong [#149](https://github.com/openscope/openscope/issues/149)

### Bugfixes
- Adds the required space between 'fh' and its argument in the tutorial [#201](https://github.com/openscope/openscope/issues/201)
- Updates airline json files to include `icao` key. Updates `AirlineCollection` and `AirlineModel` to handle variable casing of `icao`  [#195](https://github.com/openscope/openscope/issues/195)
- Adds a default position value to `SpawnPatternModel` so aircraft have, at least, a `[0, 0]` starting position [#207](https://github.com/openscope/openscope/issues/207)
- Ensures data block colored bars are all the same width (3px), regardless of callsign length [#210](https://github.com/openscope/openscope/issues/210)
- Adds missing `return` in `.generateFlightNumberWithAirlineModel()` that was needed to properly recurse back through the method in the case of a duplicate flight number. [#210](https://github.com/openscope/openscope/issues/210)
- Updates boolean logic in `App.updateViewControls()` which was evaluating an asynchronous property that, typically, had not finished loading. [#203](https://github.com/openscope/openscope/issues/203)
- Fixes internal fms error that was breaking the game when issuing holds over present position [#148](https://github.com/openscope/openscope/issues/148)


## 4.0.1 (January 29, 2017)
---
### Features
- Adds Openscope favicon [#170](https://github.com/openscope/openscope/issues/170)

### Bugfixes
- Removes `ALM` and `SVD` arrival patterns from 'EKCH' because there aren't enough fixes to support them [176](https://github.com/openscope/openscope/issues/176)
- Updates `entryPoint` and `exitPoint` to be pluralized as is the airport json standard [#177](https://github.com/openscope/openscope/issues/177)
- Adds `entryPoints` to `gcrr` star route definitions [#175](https://github.com/openscope/openscope/issues/175)
- Fixes arrival pattern that was using an array of fix names instead of a routeString. [#174](https://github.com/openscope/openscope/issues/174)
- Updates `wmkk` StandardRoute definition to include at least one fixname [#173](https://github.com/openscope/openscope/issues/173)


## 4.0.0 (January 26, 2017)
---
### Major
- Restructures `src` files into `client` and `server` folders. [#220](https://github.com/n8rzz/atc/issues/220)
- Updates Node to version 7.0.0 [#184](https://github.com/n8rzz/atc/issues/184)
- Moves aircraft command logic from `AircraftInstanceModel` to new `AircraftCommander` class [#181](https://github.com/n8rzz/atc/issues/181)
- Adds `spawnPatterns` to airport json and vastly simplifies aircraft creation. Work on this issue ended up resolving many other smaller issues listed below. [#243](https://github.com/n8rzz/atc/issues/243)
  - Restructure `Airport.departures` to utilize routes [#229](https://github.com/n8rzz/atc/issues/229)
  - Abstract inline fix object out of ArrivalBase [#56](https://github.com/n8rzz/atc/issues/56)
  - Simplify creation of arrival aircraft [#27](https://github.com/n8rzz/atc/issues/27)
  - Include airline id in airline json [#242](https://github.com/n8rzz/atc/issues/242)
  - Create SpawnCollection, SpawnModel and SpawnScheduler classes [#235](https://github.com/n8rzz/atc/issues/235)
  - Circular reference in airportModel.departures.airport [#28](https://github.com/n8rzz/atc/issues/28)
  - Circular reference in airportModel.departures.airport [#28](https://github.com/n8rzz/atc/issues/28)

### Minor
- Changes `AircraftStripView` text outputs to be all uppercase [#193](https://github.com/n8rzz/atc/issues/193)
- Ensures proper removal of all `AircraftConflict` instances involving an aircraft that has been removed from the simulation [#133](https://github.com/n8rzz/atc/issues/133)
    - Originally reported under [zlsa#734](https://github.com/zlsa/atc/issues/734)
- Changes the names from having the flags in their name by adding WIP variable to the `AIRPORT_LOAD_LIST` in `airportLoadList` [#205](https://github.com/n8rzz/atc/issues/205)
- Fixes white space in that is displayed from the `AircraftInstanceModel` [#192](https://github.com/n8rzz/atc/issues/192)
- Adds cache to travis build [#233](https://github.com/n8rzz/atc/issues/233)

### Bugfixes
- Resets current indicies when issuing a new star to an arriving aircraft [#104](https://github.com/n8rzz/atc/issues/104) & [#237](https://github.com/n8rzz/atc/issues/237)
    - Originally reported under [zlsa#730](https://github.com/zlsa/atc/issues/730) & [zlsa#768](https://github.com/zlsa/atc/issues/768)


## 3.2.1 (January 2, 2017)
---
### Bugfixes
- Restores behavior of aircraft flying present heading after completing all legs in their flightplan [#206](https://github.com/n8rzz/atc/issues/206)
    - Originally reported in [zlsa#767](https://github.com/zlsa/atc/issues/767)
- Fix wrongful removal of departures from runway queues when arrivals land [#241](https://github.com/n8rzz/atc/issues/241)
    - Originally reported in [zlsa#770](https://github.com/zlsa/atc/issues/770)
- Fix erroneous voice readbacks for altitude command [#240](https://github.com/n8rzz/atc/issues/240)
    - Originally reported in [zlsa#769](https://github.com/zlsa/atc/issues/769)
- Fixes behavior of AircraftConflict in various ways, particularly with removal after deletion of aircraft [#133](https://github.com/n8rzz/atc/issues/133)
    - Originally reported in [zlsa#734](https://github.com/zlsa/atc/issues/734)


## 3.2.0 (December 20, 2016)
---
### Major
* Integrates `sidCollection` and `starCollection` with `RouteModel` within `AircraftInstanceModel` [#53](https://github.com/n8rzz/atc/issues/53)
    - Creates getters for `currentLeg` and `currentWaypoint`
    - Abstracts restrictions logic to live within `Waypoint`
    - Consolidates `runSID()` and `climbViaSid()` logic
- Deprecates `sid` and `star` properties of the `AirportModel` in favor of `sidCollection` and `starCollection` [#54](https://github.com/n8rzz/atc/issues/54)
- Adds [Express](expressjs.com) server to serve static assets and add [travis](travis-ci.org) config file for travis continuous integration [#169](https://github.com/n8rzz/atc/issues/169)
- Rewrites the CommandParser from the ground up [#114](https://github.com/n8rzz/atc/issues/114)
- Removes `Pegjs` and references completing switch to new CommandParser [#216](https://github.com/n8rzz/atc/issues/216)

### Minor
- Implements `modelSourceFactory` and `modelSourcePool` [#77](https://github.com/n8rzz/atc/issues/77)
- Refactors `canvasController.canvas_draw_sids` method to use `airport.sidCollection` instead of `airport.sid` [#144](https://github.com/n8rzz/atc/issues/144)
- Moves properties shared by all `Arrival` types up to `ArrivalBase` [#55](https://github.com/n8rzz/atc/issues/55)
- Removes `$.each()` from `AirportModel` in favor of `_forEach()` and uses `_get()` inside `AircraftModel.parse()` instead of if statements [#52](https://github.com/n8rzz/atc/issues/52)
- Moves creation of Legs and Waypoints to constants instead of as method arguments [#135](https://github.com/n8rzz/atc/issues/135)
- Moves `.parseCoordinate()` out of `PositionModel` and into `unitConverters` [#17](https://github.com/n8rzz/atc/issues/17)
- Moves flight management system files to `FlightManagementSystem` folder [#128](https://github.com/n8rzz/atc/issues/128)
- Adds `RouteModel` to `AircraftInstanceModel.runSTAR` for easier handling of a route string [#163](https://github.com/n8rzz/atc/issues/163)
- Adds static `calculatePosition` method to `PositionModel` and abstracts common functions [#159](https://github.com/n8rzz/atc/issues/159)
- Replaces active airport icao in view with a zulu time clock [#135](https://github.com/n8rzz/atc/issues/135)
- Consolidates test fixtures in fixtures directory [#167](https://github.com/n8rzz/atc/issues/167)
* Addresses issue with video maps being drawn incorrectly. [#176](https://github.com/n8rzz/atc/issues/176)
    - Updates `PositionModel` to run all calculations through the static `.calculatePosition()` method and vastly simplifies internal logic.
- Refactors the the function names in `FixCollection` to better fit their function. `init()` to `addItems()` and `destroy()` to `removeItems()` [#186] (https://github.com/n8rzz/atc/issues/186)
- Adds gulp-cli and adds [tools readme](tools/README.md) link to gulp issues with Windows [#194](https://github.com/n8rzz/atc/issues/194)
- Changes `routeString` to `routeCode` in `RouteModel` and moves `.toUpperCase()` from the getter to `.init()` [#188] (https://github.com/n8rzz/atc/issues/188)
- Updates `StandardRouteModel` to throw when entry/exit point doesn't exist within a collection and updates `.setDepartureRunway()` to send the `routeCode` to `Leg` on instantiation [#175](https://github.com/n8rzz/atc/issues/175)
- Prevents collision detection for aircraft that are outside of our airspace [#134](https://github.com/n8rzz/atc/issues/134)
    - Originally reported under [#736](https://github.com/zlsa/atc/issues/736)
- Escape clears commands but not callsign if commands are present [#211] (https://github.com/n8rzz/atc/issues/211)
    - Originally reported under [#763](https://github.com/zlsa/atc/issues/763)

### Bugfixes
- Moves `_comment` blocks in airport json file to be within object the are describing [#145](https://github.com/n8rzz/atc/issues/145)
- Streamlines flight number generation and adds new method to add new callsigns to the existing list [#151](https://github.com/n8rzz/atc/issues/151)
- Adds `_isNumber` check instead of `!magneticNorth` inside `PositionModel.calculateRelativePosition()` and the `AirspaceModel` constructor. [#182](https://github.com/n8rzz/atc/issues/182)
    - Originally reported under [#754](https://github.com/zlsa/atc/issues/754)
- Adds additional handling to `StandardRouteModel._buildEntryAndExitCollections` to handle case where `entryPoints` and `exitPoints` don't exist in the `airport.sids` definition [#196](https://github.com/n8rzz/atc/issues/196)
    - Originally reported under [#760](https://github.com/zlsa/atc/issues/760)
- Ensures proper removal of aircraft from the runway queue(s) when that aircraft has been deleted. [#132](https://github.com/n8rzz/atc/issues/132)
    - Originally reported under [#706](https://github.com/zlsa/atc/issues/706)


## 3.1.0 (November 20, 2016)
---
### Major
- Adds `FixModel` and static class `FixCollection` for reasoning about airport fixes [#18](https://github.com/n8rzz/atc/issues/18)
- Adds `StandardRoute` classes reasoning about SIDs and STARs [#19](https://github.com/n8rzz/atc/issues/19)
- Moves `airlineController` and `aircraftController` to instantiate from within `airportController` instead from `App` [#82](https://github.com/n8rzz/atc/issues/82)
- Enable airport load without bundling and moves `airportLoadList.js` out of the `src` folder [#88](https://github.com/n8rzz/atc/issues/88)
- Updates score calculations and how they are recorded [#96](https://github.com/n8rzz/atc/issues/96)

### Minor
- Correct casing for Arrival and Departure factories [#41](https://github.com/n8rzz/atc/issues/41)
- Rename `AreaModel` to `AirspaceModel` [#36](https://github.com/n8rzz/atc/issues/36)
- Changes `StandardRoute` property name `icao` to `identifier` [#57](https://github.com/n8rzz/atc/issues/57)
- Introduce early exit for airport load when airport data is not complete [#44](https://github.com/n8rzz/atc/issues/44)
- Adds [git-flow](tools/documentation/git-flow-process.md) strategy document [#60](https://github.com/n8rzz/atc/issues/60)
- Adds `BaseModel` [#100](https://github.com/n8rzz/atc/issues/100)
- Adds `BaseCollection` [#101](https://github.com/n8rzz/atc/issues/101)

### Bugfixes
- WMKK has misnamed star name [#45](https://github.com/n8rzz/atc/issues/45)
- Updates spelling in `.convertMinutesToSeconds[)` [#58](https://github.com/n8rzz/atc/issues/58)
- Future aircraft path, when on ILS, wrong width [#75](https://github.com/n8rzz/atc/issues/75)
- `areas` is undefined in `AirportModel` [#90](https://github.com/n8rzz/atc/issues/90)
- `FixCollection.init()` does not clear current `_items` if any exist [#91](https://github.com/n8rzz/atc/issues/91)
- Aircraft strips show arrival airport in uppercase [#108](https://github.com/n8rzz/atc/issues/108)
- Updates `FixCollection.findFixByName()` to accept upper, mixed, or lower case fix name [#109](https://github.com/n8rzz/atc/issues/109)
- Switching to a previously loaded airport does not clear previous airport fixes [#115](https://github.com/n8rzz/atc/issues/115)
- Fixes `parseElevation()` so that it does not return NaN when it is given the string `'Infinity'` [#191] (https://github.com/n8rzz/atc/issues/191)
    - Originally reported under [#756](https://github.com/zlsa/atc/issues/756)<|MERGE_RESOLUTION|>--- conflicted
+++ resolved
@@ -16,14 +16,11 @@
 - Adds `StripViewController`, `StripViewCollection`, and `StripViewModel` classes [#285](https://github.com/openscope/openscope/issues/285)
     - Removes progress strip logic from the `AircraftModel`
     - Completely reworks CSS for `StripViewList`
-<<<<<<< HEAD
 - Adds `.isGroundedFlightPhase()` and implements this helper in `.buildWaypointModelsForProcedure()` [#491](https://github.com/openscope/openscope/issues/491)
     - This allows for waypointModels to be build from the correct collection based on `flightPhase`
-
-
-=======
 - Updates `AircraftModel.onAirspaceExit()` to look only at the `mcp.headingMode` value [#477](https://github.com/openscope/openscope/issues/477)
->>>>>>> f784cf94
+
+
 
 
 
