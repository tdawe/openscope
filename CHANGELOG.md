--- conflicted
+++ resolved
@@ -25,19 +25,12 @@
 
 
 
-<<<<<<< HEAD
 ### Bugfixes
 - Updates airline json files to include `icao` key. Updates `AirlineCollection` and `AirlineModel` to handle variable casing of `icao`  [#195](https://github.com/openscope/openscope/issues/195)
-=======
-
->>>>>>> 013faf31
+- Adds a default position value to `SpawnPatternModel` so aircraft have, at least, a `[0, 0]` starting position [#207](https://github.com/openscope/openscope/issues/207)
+- Ensures data block colored bars are all the same width (3px), regardless of callsign length [#210](https://github.com/openscope/openscope/issues/210)
 
 
-
-
-### Bugfixes
-- Adds a default position value to `SpawnPatternModel` so aircraft have, at least, a `[0, 0]` starting position [#207](https://github.com/openscope/openscope/issues/207)
-- Ensures data block colored bars are all the same width (3px), regardless of callsign length [#210](https://github.com/openscope/openscope/issues/210)
 
 
 
