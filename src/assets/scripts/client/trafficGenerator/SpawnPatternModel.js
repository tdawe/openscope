import _forEach from 'lodash/forEach';
import _get from 'lodash/get';
import _map from 'lodash/map';
import _isArray from 'lodash/isArray';
import _isEmpty from 'lodash/isEmpty';
import _random from 'lodash/random';
import _round from 'lodash/round';
import AirportController from '../airport/AirportController';
import BaseModel from '../base/BaseModel';
import StaticPositionModel from '../base/StaticPositionModel';
import RouteModel from '../navigationLibrary/Route/RouteModel';
import { buildPreSpawnAircraft } from './buildPreSpawnAircraft';
import { spawnPatternModelJsonValidator } from './spawnPatternModelJsonValidator';
import { FLIGHT_CATEGORY } from '../constants/aircraftConstants';
import { AIRPORT_CONSTANTS } from '../constants/airportConstants';
import {
    INVALID_NUMBER,
    TIME
} from '../constants/globalConstants';
import { tau } from '../math/circle';
import { routeStringFormatHelper } from '../navigationLibrary/Route/routeStringFormatHelper';
import { convertMinutesToSeconds } from '../utilities/unitConverters';
import { isEmptyObject } from '../utilities/validatorUtilities';

// TODO: this may need to live somewhere else
/**
 * @property SPAWN_METHOD
 * @type {Object}
 * @final
 */
const SPAWN_METHOD = {
    RANDOM: 'random',
    CYCLIC: 'cyclic',
    SURGE: 'surge',
    WAVE: 'wave'
};

/**
 * Defines a spawn pattern for a specific route within the area
 *
 * This same structure is used to define departures and arrivals
 * and is used by the `SpawnScheduler` to instantiate new `AircraftModel`
 * objects.
 *
 * This class will expect data in the following shape:
 * ```javascript
 * // Departures
 * {
 *    "origin": "KLAS",
 *    "destination": "",
 *    "category": "departure",
 *    "route": "KLAS.BOACH6.HEC",
 *    "altitude": "",
 *    "speed": "",
 *    "method": "random",
 *    "rate": 5,
 *    "airlines": [
 *        ["aal", 10],
 *        ["ual", 10],
 *        ["ual/long", 3]
 *    ]
 * }
 *
 * // Arrivals
 * {
 *   "origin": "",
 *   "destination": "KLAS",
 *   "category": "arrival",
 *   "route": "BETHL.GRNPA1.KLAS",
 *   "altitude": [30000, 40000],
 *   "speed": 320,
 *   "method": "cyclic",
 *   "rate": 17.5,
 *   "period": 75,
 *   "offset": 25,
 *   "airlines": [
 *       ["aal", 10],
 *       ["ual", 10],
 *       ["ual/long", 3]
 *   ]
 * }
 * ```
 * additional information on `spawnPatterns` can be found in the
 * [spawnPatternReadme](https://github.com/openscope/openscope/tree/develop/documentation/spawnPatternReadme.md)
 *
 * @class SpawnPatternModel
 * @extends BaseModel
 */
export default class SpawnPatternModel extends BaseModel {
    /**
     * @constructor
     * @for SpawnPatternModel
     * @param spawnPatternJson {object}
     * @param navigationLibrary {NavigationLibrary}
     */
    // istanbul ignore next
    constructor(spawnPatternJson, navigationLibrary) {
        super('spawnPatternModel');

        /**
         * Schedule reference id
         *
         * Stored here so a specific interval can be associated with a
         * specfic `SpawnPatternModel` instance. An Interval may be reset
         * or changed during the life of the app.
         *
         * Provides easy access to a specific scheduleId
         *
         * @deprecated
         * @property scheduleId
         * @type {number}
<<<<<<< HEAD
         * @default INVALID_NUMBER
         * @property _airportController
         * @type {AirportController}
=======
         * @default -1
>>>>>>> 9ae9fa97
         * @private
         */
        this.scheduleId = INVALID_NUMBER;

        /**
         * One of `FLIGHT_CATEGORY`
         *
         * @property category
         * @type {string}
         * @default ''
         */
        this.category = '';

        /**
         * Type of arrival or departure pattern
         *
         * Could be `random`, `cyclic`. `surge` or `wave`
         *
         * @property type
         * @type {string}
         * @default ''
         */
        this.method = '';

        /**
         * List of possible airlines a spawning aircraft can belong to.
         *
         * @property airlines
         * @type {array<string>}
         * @default []
         */
        this.airlines = [];

        /**
         * List of airlines enumerated by weight
         *
         * In english, if the value of `this.airlines` was:
         * ```
         * [
         *     ['aal', 5],
         *     ['ual', 2]
         * ]
         * ```
         * This property would have a length of 7, with 5 entires of `aal` and two entries of `ual`.
         * The reason for this is to provide an easy way to find a weighted value. Now all we need is
         * a random index and the value located at that index.
         *
         * @property _weightedAirlineList
         * @type {array}
         * @default []
         */
        this._weightedAirlineList = [];

        /**
         * Aircraft to spawn on airport load
         *
         * This list is evaluated by the `SpawnScheduler` when setting up
         * schedules for each `SpawnPatternModel`.
         *
         * @property preSpawnAircraftList
         * @type {array<object>}
         * @default []
         */
        this.preSpawnAircraftList = [];

        // SPAWNING AIRCRAFT PROPERTIES

        /**
         * The airport this pattern begins at
         *
         * @property origin
         * @type {string}
         * @default ''
         */
        this.origin = '';

        /**
         * The airport icao id this pattern's aircraft will land at
         * or the procedure name the aircraft is departing with
         *
         * @property destination
         * @type {string}
         * @default ''
         */
        this.destination = '';

        /**
         * String representation of a `StandardRoute` or a list of fixes
         *
         * @property routeString
         * @type {string}
         * @default
         */
        this.routeString = '';

        /**
         * List of fixes to follow on spawn.
         *
         * This property will be set to an array of strings representing
         * fixnames. this is only used when a DirectRouteString has been
         * passed for the route parameter.
         *
         * @property waypoints
         * @type {array<string>}
         * @default []
         */
        this.waypoints = [];

        /**
         * Lowest altitude an aircraft can spawn at
         *
         * @property _minimumAltitude
         * @type {number}
         * @default INVALID_NUMBER
         * @private
         */
        this._minimumAltitude = INVALID_NUMBER;

        /**
         * Highest altitude an aircraft can spawn at
         *
         * @property _maximumAltitude
         * @type {number}
         * @default INVALID_NUMBER
         * @private
         */
        this._maximumAltitude = INVALID_NUMBER;

        /**
         * Speed of spawning aircraft
         *
         * @property speed
         * @type {number}
         * @default 0
         */
        this.speed = 0;

        /**
         * Heading of a spawning aircraft
         *
         * @property heading
         * @type {number}
         * @default -999
         */
        this.heading = -999;

        /**
         * Initial position of a spawning aircraft
         *
         * @property _positionModel
         * @type {StaticPositionModel}
         * @default null
         */
        this._positionModel = null;

        // SPAWN PATTERN PROPERTIES

        /**
         * Rate at which aircaft spawn, express in aircraft per hour
         *
         * @property rate
         * @type {number}
         * @default INVALID_NUMBER
         */
        this.rate = INVALID_NUMBER;

        /**
         * GameTime when a specific spawn pattern started
         *
         * Used only for cycle, surge and wave patterns
         *
         * @property cycleStartTime
         * @type {number}
         * @default INVALID_NUMBER
         */
        this.cycleStartTime = INVALID_NUMBER;

        /**
         * Used only with cycle, surge or wave spawnPatters
         *
         * Shifts the pattern to a different part of the cycle
         *
         * @property offset
         * @type {number}
         * @default INVALID_NUMBER
         */
        this.offset = INVALID_NUMBER;

        /**
         * Used only with cycle, surge or wave spawnPatters
         *
         * Length of a pattern cycle
         *
         * @property period
         * @type {number}
         * @default INVALID_NUMBER
         */
        this.period = INVALID_NUMBER;

        /**
         * Used only with cycle, surge or wave spawnPatters
         *
         * @property variation
         * @type {number}
         * @default INVALID_NUMBER
         */
        this.variation = INVALID_NUMBER;

        /**
         * Calculated milisecond delay from `rate`.
         *
         * Is used as the upper bound when getting a random delay value.
         *
         * This value does not take game speed (timewarp) into effect, thus
         * this value may need to be translated by the class or method using it.
         *
         * @property _maximumDelay
         * @type {number}
         * @default INVALID_NUMBER
         * @private
         */
        this._maximumDelay = INVALID_NUMBER;

        // TODO: this is currently an internal property but could be defined in
        //       the `spawnPattern` section of airport.json
        /**
         * Minimum milisecond elay between spawn.
         *
         * Is used as the lower bound when getting a random delay value.
         *
         * @property _minimumDelay
         * @type {number}
         * @default INVALID_NUMBER
         * @private
         */
        this._minimumDelay = INVALID_NUMBER;

        /**
         * Miles entrail during the surge [fast, slow]
         *
         * Used only for `surge` spawn patterns. set as a class
         * property to allow maintainence of state between spawns
         *
         * @property entrail
         * @type {number}
         * @default
         */
        this.entrail = [5.5, 10];

        /**
         * calculated arrival rate when "in the surge"
         *
         * Used only for `surge` spawn patterns. set as a class
         * property to allow maintainence of state between spawns
         *
         * @property _aircraftPerHourUp
         * @type {number}
         * @default INVALID_NUMBER
         * @private
         */
        this._aircraftPerHourUp = INVALID_NUMBER;

        /**
         * calculated arrival rate when not "in the surge"
         *
         * Used only for `surge` spawn patterns. set as a class
         * property to allow maintainence of state between spawns
         *
         * @property _aircraftPerHourDown
         * @type {number}
         * @default INVALID_NUMBER
         * @private
         */
        this._aircraftPerHourDown = INVALID_NUMBER;

        /**
         * Calculated time length of surge, in minutes
         *
         * Used only for `surge` spawn patterns. set as a class
         * property to allow maintainence of state between spawns
         *
         * @property _uptime
         * @type {number}
         * @default INVALID_NUMBER
         * @private
         */
        this._uptime = INVALID_NUMBER;

        this.init(spawnPatternJson, navigationLibrary);
    }

    /**
     * List of airline icaos for this spawnPattern
     *
     * @property airlineList
     * @return {array<string>}
     */
    get airlineList() {
        return _map(this.airlines, (airline) => airline.name);
    }

    /**
     * Initial altitude of a spawning aircraft
     *
     * value rounded to the nearest thousandth foot
     *
     * @property altitude
     * @return {number}
     */
    get altitude() {
        const altitude = _random(this._minimumAltitude, this._maximumAltitude);

        return _round(altitude, -3);
    }

    /**
     * Provide read-only public access to this._positionModel
     *
     * @for SpawnPatternModel
     * @property positionModel
     * @type {StaticPositionModel}
     */
    get positionModel() {
        return this._positionModel;
    }

    /**
     * Fascade to access relative position
     *
     * @for SpawnPatternModel
     * @property relativePosition
     * @type {array<number>} [kilometersNorth, kilometersEast]
     */
    get relativePosition() {
        return this._positionModel.relativePosition;
    }

    /**
     * Lifecycle method. Should be run only once on instantiation.
     *
     * Set up the instance properties
     *
     * This is a pooled object so we verify essential parameters
     * here instead of the constructor
     *
     * @for SpawnPatternModel
     * @method init
     * @param spawnPatternJson {object}
     * @param navigationLibrary {NavigationLibrary}
     */
    init(spawnPatternJson, navigationLibrary) {
        // We return early here if the object is empty because we pre-hydrate objects in the `ModelSourcePool`
        if (_isEmpty(spawnPatternJson)) {
            return;
        }

        if (isEmptyObject(navigationLibrary)) {
            throw new TypeError('Invalid NavigationLibrary passed to SpawnPatternModel');
        }

        // TODO: this is a temporary development check. this should be removed before merging in to develop
        if (!spawnPatternModelJsonValidator(spawnPatternJson)) {
            console.error('### Invalid spawnPatternJson received', spawnPatternJson);
        }

        this.origin = spawnPatternJson.origin;
        this.destination = spawnPatternJson.destination;
        this.category = spawnPatternJson.category;
        this.method = spawnPatternJson.method;
        this.rate = spawnPatternJson.rate;
        this.routeString = spawnPatternJson.route;
        this.cycleStartTime = 0;
        this.period = TIME.ONE_HOUR_IN_SECONDS / 2;
        this._positionModel = this._generateSelfReferencedAirportPositionModel();
        this.speed = this._extractSpeedFromJson(spawnPatternJson);
        this._minimumDelay = this._calculateMinimumDelayFromSpeed();
        this._maximumDelay = this._calculateMaximumDelayFromSpawnRate();
        this.airlines = this._assembleAirlineNamesAndFrequencyForSpawn(spawnPatternJson.airlines);
        this._weightedAirlineList = this._buildWeightedAirlineList();
        this.preSpawnAircraftList = this._buildPreSpawnAircraft(spawnPatternJson, navigationLibrary);

        this._calculateSurgePatternInitialDelayValues(spawnPatternJson);
        this._setCyclePeriodAndOffset(spawnPatternJson);
        this._calculatePositionAndHeadingForArrival(spawnPatternJson, navigationLibrary);
        this._setMinMaxAltitude(spawnPatternJson.altitude);
    }

    /**
     * Destroy the current instance properties
     *
     * Useful when changing airports
     *
     * @for SpawnPatternModel
     * @method reset
     */
    reset() {
        this.scheduleId = INVALID_NUMBER;
        this.category = '';
        this.method = '';
        this.origin = '';
        this.destination = '';
        this.routeString = '';
        this._minimumAltitude = INVALID_NUMBER;
        this._maximumAltitude = INVALID_NUMBER;
        this.speed = 0;
        this.heading = INVALID_NUMBER;
        this._positionModel = null;

        this.cycleStartTime = INVALID_NUMBER;
        this.rate = INVALID_NUMBER;
        this.offset = INVALID_NUMBER;
        this.period = INVALID_NUMBER;
        this.variation = INVALID_NUMBER;
        this._maximumDelay = INVALID_NUMBER;
        this._minimumDelay = INVALID_NUMBER;

        this.airlines = [];
        this._weightedAirlineList = [];
        this.preSpawnAircraftList = [];
    }

    /**
     * Sets the `cycleStart` property with the value of the gameClock when the first
     * timer for this pattern is run by the `SpawnScheduler`
     *
     * Used to calculate cycle, wave and surge spawn patterns
     *
     * @for SpawnPatternModel
     * @method cycleStart
     * @param startTime {number}
     */
    cycleStart(startTime) {
        if (this.cycleStartTime !== INVALID_NUMBER) {
            return;
        }

        this.cycleStartTime = startTime - this.offset;
    }

    /**
     * Return a random value from `_weightedAirlineList`
     *
     * Used for spawning arrival aircraft that do not yet have an assigned airline
     *
     * @for SpawnPatternModel
     * @method getRandomAirlineForSpawn
     * @return {string}
     */
    getRandomAirlineForSpawn() {
        const index = this._findRandomIndexForList(this._weightedAirlineList);
        const airlineId = this._weightedAirlineList[index];

        return airlineId;
    }

    /**
     * Return a number to use for the next delay period calculated based
     * on spawning method.
     *
     * This is the value that will be used by the `SpawnScheduler` when
     * when creating a new spawn interval.
     *
     * @for SpawnPatternModel
     * @method getNextDelayValue
     * @param gameTime {number}
     * @return {number}             Next delay period based on spawn method
     */
    getNextDelayValue(gameTime = 0) {
        switch (this.method) {
            case SPAWN_METHOD.RANDOM:
                return this._calculateRandomDelayPeriod();
            case SPAWN_METHOD.CYCLIC:
                return this._calculateNextCyclicDelayPeriod(gameTime);
            case SPAWN_METHOD.SURGE:
                return this._calculateNextSurgeDelayPeriod(gameTime);
            case SPAWN_METHOD.WAVE:
                return this._calculateNextWaveDelayPeriod(gameTime);
            default:
                break;
        }
    }

    /**
     * Calculates the upper bound of the spawn delay value.
     *
     * @for SpawnPatternModel
     * @method _calculateMaximumDelayFromSpawnRate
     * @return {number}
     * @private
     */
    _calculateMaximumDelayFromSpawnRate() {
        return TIME.ONE_HOUR_IN_SECONDS / this.rate;
    }

    /**
     *
     *
     * @for SpawnPatternModel
     * @method _calculateSurgePatternInitialDelayValues
     * @param spawnPatternJson {object}
     * @private
     */
    _calculateSurgePatternInitialDelayValues(spawnPatternJson) {
        if (spawnPatternJson.method !== SPAWN_METHOD.SURGE) {
            return;
        }

        // TODO: accept `entrail` param from json
        this._aircraftPerHourUp = this.speed / this.entrail[0];
        this._aircraftPerHourDown = this.speed / this.entrail[1];  // to help the uptime calculation

        // TODO: move this calculation out to a helper function or class method
        this.uptime = (this.period * this.rate - this.period * this._aircraftPerHourDown) / (this._aircraftPerHourUp - this._aircraftPerHourDown);
        this.uptime -= this.uptime % (TIME.ONE_HOUR_IN_SECONDS / this._aircraftPerHourUp);

        // TODO: abstract to helper
        // adjust to maintain correct acph rate
        const averageSpawnRate = this.rate * this.period * TIME.ONE_SECOND_IN_HOURS;
        const elevatedSpawnRate = this._aircraftPerHourUp * this.uptime * TIME.ONE_SECOND_IN_HOURS;
        const downTime = this.period - this.uptime;
        const hoursSpentAtReducedSpawnRate = downTime * TIME.ONE_SECOND_IN_HOURS;
        const reducedSpawnRate = (averageSpawnRate - elevatedSpawnRate) * hoursSpentAtReducedSpawnRate;

        this._aircraftPerHourDown = reducedSpawnRate;


        // TODO: abstract this if/else block to helper method
        // Verify we can comply with the requested arrival rate based on entrail spacing
        if (this.rate > this._aircraftPerHourUp) {
            console.warn('TOO MANY ARRIVALS IN SURGE! Requested: ' +
                `${this.rate} acph | Acceptable Range for requested entrail distance: ` +
                `${Math.ceil(this._aircraftPerHourDown)} acph - ${Math.floor(this._aircraftPerHourUp)} acph`);

            this.rate = this._aircraftPerHourUp;
            this._aircraftPerHourDown = this._aircraftPerHourUp;
        } else if (this.rate < this._aircraftPerHourDown) {
            console.warn('TOO FEW ARRIVALS IN SURGE! Requested: ' +
                `${this.rate} acph | Acceptable Range for requested entrail distance: ` +
                `${Math.ceil(this._aircraftPerHourDown)} acph - ${Math.floor(this._aircraftPerHourUp)} acph`);

            this.rate = this._aircraftPerHourDown;
            this._aircraftPerHourUp = this._aircraftPerHourDown;
        }
    }

    /**
     *
     *
     * @for SpawnPatternModel
     * @method _setCyclePeriodAndOffset
     * @param spawnPatternJson {object}
     * @private
     */
    _setCyclePeriodAndOffset(spawnPatternJson) {
        const offset = _get(spawnPatternJson, 'offset', 0);
        const period = _get(spawnPatternJson, 'period', null);

        this.offset = convertMinutesToSeconds(offset);
        this.period = period
            ? convertMinutesToSeconds(period)
            : this.period;
        this.variation = _get(spawnPatternJson, 'variation', 0);
    }

    /**
     * Sets `_minimumAltitude` and `_maximumAltitude` from a provided altitude.
     *
     * Altitude may be a single number or a range, expressed as: `[min, max]`.
     * This method handles that variation and sets the class properties with
     * the correct values.
     *
     * @for SpawnPatternModel
     * @method _setMinMaxAltitude
     * @param altitude {array|number}
     * @private
     */
    _setMinMaxAltitude(altitude) {
        if (_isArray(altitude)) {
            const [min, max] = altitude;

            this._minimumAltitude = min;
            this._maximumAltitude = max;

            return;
        }

        this._minimumAltitude = altitude;
        this._maximumAltitude = altitude;
    }

    /**
     *
     *
     * @for SpawnPatternModel
     * @method _calculateRandomDelayPeriod
     * @return {number}
     * @private
     */
    _calculateRandomDelayPeriod() {
        let targetDelayPeriod = this._maximumDelay;

        if (targetDelayPeriod < this._minimumDelay) {
            targetDelayPeriod = this._minimumDelay;
        }

        const maxDelayPeriod = targetDelayPeriod + (targetDelayPeriod - this._minimumDelay);

        return _random(this._minimumDelay, maxDelayPeriod);
    }

    /**
     * @for SpawnPatternModel
     * @method _calculateMinimumDelayFromSpeed
     * @return {number}  number to use as a delay period for the next delay
     * @private
     */
    _calculateMinimumDelayFromSpeed() {
        if (this.speed === 0) {
            return 0;
        }

        return Math.floor(AIRPORT_CONSTANTS.MIN_ENTRAIL_DISTANCE_NM * (TIME.ONE_HOUR_IN_SECONDS / this.speed));
    }

    /**
     * Calculates the correct delay period to create arrivals in a cyclic pattern.
     *
     * Rate at which the arrival rate increases or decreases remains constant throughout the cycle.
     *
     * |---o---------------o---------------o---------------o-----------| < - - - - - - max arrival rate
     * | o   o           o   o           o   o           o   o         |   +variation
     * o-------o-------o-------o-------o-------o-------o-------o-------o < - - - - - - avg arrival rate
     * |         o   o |         o   o           o   o           o   o |   -variation
     * |-----------o---|-----------o---------------o---------------o---| < - - - - - - min arrival rate
     * |<---period---->|           |<---period---->|
     *
     *
     * @for SpawnPatternModel
     * @method _calculateNextCyclicDelayPeriod
     * @param gameTime {number} current gameTime
     * @return {number}         number to use as a delay period for the next delay
     * @private
     */
    _calculateNextCyclicDelayPeriod(gameTime) {
        const totalTime = gameTime - this.cycleStartTime;
        const progressInPeriod = totalTime / (this.period / 4);

        if (progressInPeriod >= 4) {
            this.cycleStartTime += this.period;

            return TIME.ONE_HOUR_IN_SECONDS / (this.rate + (progressInPeriod - 4) * this.variation);
        } else if (progressInPeriod <= 1) {
            return TIME.ONE_HOUR_IN_SECONDS / (this.rate + progressInPeriod * this.variation);
        } else if (progressInPeriod <= 2) {
            return TIME.ONE_HOUR_IN_SECONDS / (this.rate + (2 * (this.period - 2 * totalTime) / this.period) * this.variation);
        } else if (progressInPeriod <= 3) {
            return TIME.ONE_HOUR_IN_SECONDS / (this.rate - (progressInPeriod - 2) * this.variation);
        } else if (progressInPeriod < 4) {
            return TIME.ONE_HOUR_IN_SECONDS / (this.rate - (4 * (this.period - totalTime) / this.period) * this.variation);
        }
    }

    /**
     * Calculate a delay period that goes from very low and steeply increases to a
     * sustained arrival surge of densely packed aircraft.
     *
     * Example airport: `EDDT - Berlin Tegel Airport`
     *
     * o o o o o o o o o o - - - - - - - - - - - o o o o o o o o o o-----+ < - - - max arrival rate ( *this.factor)
     * o                 o                       o                 o     |
     * o                 o                       o                 o     |   x(this.factor)
     * o                 o                       o                 o     |
     * o - - - - - - - - o o o o o o o o o o o o o - - - - - - - - o o o-+ < - - - min arrival rate (n)
     * |<--- up time --->|<----- down time ----->|<--- up time --->|
     *
     * @for SpawnPatternModel
     * @method _calculateNextSurgeDelayPeriod
     * @param gameTime {number} current gameTime
     * @return {number}         number to use as a delay period for the next delay
     * @private
     */
    _calculateNextSurgeDelayPeriod(gameTime) {
        const totalTime = gameTime - this.cycleStartTime;
        const progressInPeriod = totalTime / this.period; // progress in period
        const intervalUp = TIME.ONE_HOUR_IN_SECONDS / this._aircraftPerHourUp;
        const intervalDown = TIME.ONE_HOUR_IN_SECONDS / this._aircraftPerHourDown;
        // reduced spawn rate
        const timeRemaining = this.period - totalTime;

        if (progressInPeriod >= 1) {
            this.cycleStartTime += this.period;

            return intervalUp;
        }

        // elevated spawn rate
        if (totalTime <= this.uptime) {
            return intervalUp;
        }

        if (timeRemaining > intervalDown + intervalUp) {
            // plenty of time until new period
            return intervalDown;
        } else if (timeRemaining > intervalDown) {
            // next plane will delay the first arrival of the next period
            return intervalDown - (totalTime + intervalDown + intervalUp - this.period);
        }

        // next plane is first of elevated spawn rate
        this.cycleStartTime += this.period;

        return intervalUp;
    }

    /**
     * Calculate a delay period that will increase and decrease faster when changing between the lower/higher rates.
     *
     * ------------o-o-o---------------------------------------+-----------o-o < - - - - - max arrival rate
     *        o             o                                  |      o      |       ^
     *    o                     o                              |  o          |  +variation
     *  o                         o                            |o            |       v
     * o-------------------------- o---------------------------o-------------+ < - - - - - avg arrival rate
     * |                            o                         o|             |       ^
     * |                              o                     o  |             |  -variation
     * |                                  o             o      |             |       v
     * +---------------------------------------o-o-o-----------+-------------+ < - - - - - min arrival rate
     * |                                                       |
     * |<  -  -  -  -  -  -  -  - period -  -  -  -  -  -  -  >|
     *
     *
     * @for SpawnPatternModel
     * @method _calculateNextWaveDelayPeriod
     * @param gameTime {number} current gameTime
     * @return {number}         number to use as a delay period for the next delay
     * @private
     */
    _calculateNextWaveDelayPeriod(gameTime) {
        const t = gameTime - this.cycleStartTime;
        const progressInPeriod = t / this.period;

        if (progressInPeriod >= 1) {
            this.cycleStartTime += this.period;
        }

        const rate = this.rate + this.variation * Math.sin(progressInPeriod * tau());

        return TIME.ONE_HOUR_IN_SECONDS / rate;
    }

    /**
     * Abstracted boolean logic used to determine if a category is valid.
     *
     * @for SpawnPatternModel
     * @method _isValidCategory
     * @param _isValidCategory {string}
     * @return {boolean}
     * @private
     */
    _isValidCategory(category) {
        return category === FLIGHT_CATEGORY.DEPARTURE || category === FLIGHT_CATEGORY.ARRIVAL;
    }

    /**
     * Returns a random index number for an array
     *
     * @for SpawnPatternModel
     * @method _findRandomIndexForList
     * @param list {array}
     * @return {number}
     * @private
     */
    _findRandomIndexForList(list) {
        return _random(0, list.length - 1);
    }

    /**
     * When `speed` is null, return 0 otherwise the specified speed value
     *
     * @for SpawnPatternModel
     * @method _extractSpeedFromJson
     * @param spawnPatternJson {object}
     * @return {number}
     */
    _extractSpeedFromJson(spawnPatternJson) {
        if (!spawnPatternJson.speed) {
            return 0;
        }

        return spawnPatternJson.speed;
    }

    /**
     * Loops through defined airlines for the spawn pattern and transforms them from array values
     * to an object with meaningful keys.
     *
     * The result is used internally to build the `weightedAirlineList`.
     *
     * In the future the assembled object could, itself, be a defined model object
     *
     * @for SpawnPatternModel
     * @method _assembleAirlineNamesAndFrequencyForSpawn
     * @param spawnPatternAirlines {array<array>}
     * @return {array<object>}
     * @private
     */
    _assembleAirlineNamesAndFrequencyForSpawn(spawnPatternAirlines) {
        const spawnPatternAirlineModels = _map(spawnPatternAirlines, (spawnPatternAirline) => ({
            name: spawnPatternAirline[0],
            rate: spawnPatternAirline[1]
        }));

        return spawnPatternAirlineModels;
    }

    /**
     * Build the values for `_weightedAirlineList`
     *
     * see doc block for `_weightedAirlineList` property for more information
     * about what this method produces and why
     *
     * @for SpawnPatternModel
     * @method _buildWeightedAirlineList
     * @return {array<string>}
     * @private
     */
    _buildWeightedAirlineList() {
        const weightedAirlineList = [];

        _forEach(this.airlines, (airline) => {
            for (let i = 0; i < airline.rate; i++) {
                weightedAirlineList.push(airline.name);
            }
        });

        return weightedAirlineList;
    }

    /**
     * Builds a list of objects used to create the initial aircraft
     * that exist within the app onLoad or onAirportChange.
     *
     * @for SpawnPatternModel
     * @method _buildPreSpawnAircraft
     * @param spawnPatternJson {object}
     * @param navigationLibrary {NavigationLibrary}
     */
    _buildPreSpawnAircraft(spawnPatternJson, navigationLibrary) {
        if (this._isDeparture()) {
            // TODO: this may be dead, please remove if it is
            const preSpawnDepartureAircraft = [{
                type: 'departure'
            }];

            return preSpawnDepartureAircraft;
        }

        const preSpawnArrivalAircraftList = buildPreSpawnAircraft(
            spawnPatternJson,
            navigationLibrary,
            AirportController.current
        );

        return preSpawnArrivalAircraftList;
    }

    /**
     * Calculate the initial heading and position for a spawning arrival.
     *
     * Sets `position` and `heading` properties.
     *
     * @for SpawnPatternModel
     * @method _calculatePositionAndHeadingForArrival
     * @param spawnPatternJson {object}
     * @param navigationLibrary {NavigationLibrary}
     * @private
     */
    _calculatePositionAndHeadingForArrival(spawnPatternJson, navigationLibrary) {
        if (spawnPatternJson.category === FLIGHT_CATEGORY.DEPARTURE) {
            return;
        }

        const waypointModelList = this._generateWaypointListForRoute(spawnPatternJson.route, navigationLibrary);
        // grab position of first fix/waypoint
        const initialPosition = waypointModelList[0].positionModel;
        // calculate heading from first fix/waypoint to second fix/waypoint
        const heading = initialPosition.bearingToPosition(waypointModelList[1].positionModel);

        this._positionModel = initialPosition;
        this.heading = heading;
    }

    /**
     * Given a `routeString`, find the `FixModel`s or `WaypointModel`s associated with that route.
     *
     * @for SpawnPatternModel
     * @method _generateWaypointListForRoute
     * @param routeString {string}
     * @param navigationLibrary {NavigationLibrary}
     * @return {array<FixModel>|array<StandardWaypointModel>}
     */
    _generateWaypointListForRoute(routeString, navigationLibrary) {
        const formattedRoute = routeStringFormatHelper(routeString);

        if (!RouteModel.isProcedureRouteString(formattedRoute[0])) {
            // this assumes that if a routeString is not a procedure, it will be a list of fixes. this may be
            // an incorrect/short sided assumption and may need to be revisited in the near future.
            this.waypoints = formattedRoute;
            const initialWaypoint = navigationLibrary.findFixByName(formattedRoute[0]);
            const nextWaypoint = navigationLibrary.findFixByName(formattedRoute[1]);

            return [initialWaypoint, nextWaypoint];
        }

        const isPreSpawn = false;
        const routeModel = new RouteModel(formattedRoute[0]);
        const waypointModelList = navigationLibrary.starCollection.findRouteWaypointsForRouteByEntryAndExit(
            routeModel.procedure,
            routeModel.entry,
            AirportController.getInitialArrivalRunwayName(),
            isPreSpawn
        );

        return waypointModelList;
    }

    /**
     *
     * @for SpawnPatternModel
     * @method _generateSelfReferencedAirportPositionModel
     * @return {StaticPositionModel}
     */
    _generateSelfReferencedAirportPositionModel() {
        const airportPosition = AirportController.airport_get().positionModel;
        const selfReferencingPosition = new StaticPositionModel(
            airportPosition.gps,
            airportPosition,
            airportPosition.magneticNorth
        );

        return selfReferencingPosition;
    }

    /**
     * Used to determine if this spawn pattern is for an departing aircraft
     *
     * @for SpawnPatternModel
     * @method _isDeparture
     * @return {boolean}
     * @private
     */
    _isDeparture() {
        return this.category === FLIGHT_CATEGORY.DEPARTURE;
    }

    /**
     * Used to determine if this spawn pattern is for an arriving aircraft
     *
     * @for SpawnPatternModel
     * @method _isArrival
     * @return {boolean}
     * @private
     */
    _isArrival() {
        return this.category === FLIGHT_CATEGORY.ARRIVAL;
    }
}<|MERGE_RESOLUTION|>--- conflicted
+++ resolved
@@ -11,16 +11,16 @@
 import RouteModel from '../navigationLibrary/Route/RouteModel';
 import { buildPreSpawnAircraft } from './buildPreSpawnAircraft';
 import { spawnPatternModelJsonValidator } from './spawnPatternModelJsonValidator';
+import { tau } from '../math/circle';
+import { routeStringFormatHelper } from '../navigationLibrary/Route/routeStringFormatHelper';
+import { convertMinutesToSeconds } from '../utilities/unitConverters';
+import { isEmptyObject } from '../utilities/validatorUtilities';
 import { FLIGHT_CATEGORY } from '../constants/aircraftConstants';
 import { AIRPORT_CONSTANTS } from '../constants/airportConstants';
 import {
     INVALID_NUMBER,
     TIME
 } from '../constants/globalConstants';
-import { tau } from '../math/circle';
-import { routeStringFormatHelper } from '../navigationLibrary/Route/routeStringFormatHelper';
-import { convertMinutesToSeconds } from '../utilities/unitConverters';
-import { isEmptyObject } from '../utilities/validatorUtilities';
 
 // TODO: this may need to live somewhere else
 /**
@@ -109,13 +109,7 @@
          * @deprecated
          * @property scheduleId
          * @type {number}
-<<<<<<< HEAD
-         * @default INVALID_NUMBER
-         * @property _airportController
-         * @type {AirportController}
-=======
-         * @default -1
->>>>>>> 9ae9fa97
+         * @default INVALID_NUMBER
          * @private
          */
         this.scheduleId = INVALID_NUMBER;
