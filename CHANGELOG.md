--- conflicted
+++ resolved
@@ -1,4 +1,3 @@
-<<<<<<< HEAD
 ## 5.5.0 (October 1, 2017)
 ---
 ### New Features
@@ -11,12 +10,12 @@
 
 ### Enhancements & Refactors
 
-=======
+
+
 ## 5.4.1 (September 2, 2017)
 ---
 ### Hotfix
 - Fix WIP airports which fail to load due to improper procedure formatting [#327](https://github.com/openscope/openscope/issues/327)
->>>>>>> 62e79cfc
 
 
 ## 5.4.0 (September 1, 2017)
