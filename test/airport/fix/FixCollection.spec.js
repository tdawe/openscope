--- conflicted
+++ resolved
@@ -9,12 +9,8 @@
     SMALL_FIX_LIST_MOCK
 } from './_mocks/fixMocks';
 
-<<<<<<< HEAD
-ava.serial('FixCollection throws when an attempt to instantiate is made', t => {
-=======
 
 ava.serial('FixCollection throws when an attempt to instantiate is made with invalid params', t => {
->>>>>>> 461e085f
     t.throws(() => new FixCollection());
 
     t.true(FixCollection._id === '');
