--- conflicted
+++ resolved
@@ -1246,12 +1246,6 @@
 
   // CESSNA
   aircraft_load("c208");
-<<<<<<< HEAD
-  
-  //  aircraft_load("c140");
-
-=======
->>>>>>> b676d2ee
   aircraft_load("c337");
   aircraft_load("c510");
   aircraft_load("c550");
@@ -1310,19 +1304,19 @@
   aircraft_load("conc");
   
   // DOUGLAS
-    aircraft_load("md11");
+  aircraft_load("md11");
 	aircraft_load("dc10");
 	
  // FOKKER
 	aircraft_load("f100");
 	
 	
- // MISC
+  // MISC
   aircraft_load("l410");
   aircraft_load("il76");
   aircraft_load("t154");
   aircraft_load("c130");
-  aircraft_load("g5");
+  aircraft_load("c5");
   
 }
 
